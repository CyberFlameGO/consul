package agent

import (
	"fmt"
	"net/http"
	"sort"
	"strings"

	"github.com/hashicorp/consul/agent/config"
	"github.com/hashicorp/consul/agent/structs"
	"github.com/hashicorp/consul/api"
)

// metaExternalSource is the key name for the service instance meta that
// defines the external syncing source. This is used by the UI APIs below
// to extract this.
const metaExternalSource = "external-source"

type GatewayConfig struct {
	AssociatedServiceCount int      `json:",omitempty"`
	Addresses              []string `json:",omitempty"`
	// internal to track uniqueness
	addressesSet map[string]struct{}
}

// ServiceSummary is used to summarize a service
type ServiceSummary struct {
	Kind                 structs.ServiceKind `json:",omitempty"`
	Name                 string
	Tags                 []string
	Nodes                []string
	InstanceCount        int
	ChecksPassing        int
	ChecksWarning        int
	ChecksCritical       int
	ExternalSources      []string
	externalSourceSet    map[string]struct{} // internal to track uniqueness
	GatewayConfig        GatewayConfig       `json:",omitempty"`
	ConnectedWithProxy   bool
	ConnectedWithGateway bool

	structs.EnterpriseMeta
}

// UINodes is used to list the nodes in a given datacenter. We return a
// NodeDump which provides overview information for all the nodes
func (s *HTTPHandlers) UINodes(resp http.ResponseWriter, req *http.Request) (interface{}, error) {
	// Parse arguments
	args := structs.DCSpecificRequest{}
	if done := s.parse(resp, req, &args.Datacenter, &args.QueryOptions); done {
		return nil, nil
	}

	if err := s.parseEntMeta(req, &args.EnterpriseMeta); err != nil {
		return nil, err
	}

	s.parseFilter(req, &args.Filter)

	// Make the RPC request
	var out structs.IndexedNodeDump
	defer setMeta(resp, &out.QueryMeta)
RPC:
	if err := s.agent.RPC("Internal.NodeDump", &args, &out); err != nil {
		// Retry the request allowing stale data if no leader
		if strings.Contains(err.Error(), structs.ErrNoLeader.Error()) && !args.AllowStale {
			args.AllowStale = true
			goto RPC
		}
		return nil, err
	}

	// Use empty list instead of nil
	for _, info := range out.Dump {
		if info.Services == nil {
			info.Services = make([]*structs.NodeService, 0)
		}
		if info.Checks == nil {
			info.Checks = make([]*structs.HealthCheck, 0)
		}
	}
	if out.Dump == nil {
		out.Dump = make(structs.NodeDump, 0)
	}
	return out.Dump, nil
}

// UINodeInfo is used to get info on a single node in a given datacenter. We return a
// NodeInfo which provides overview information for the node
func (s *HTTPHandlers) UINodeInfo(resp http.ResponseWriter, req *http.Request) (interface{}, error) {
	// Parse arguments
	args := structs.NodeSpecificRequest{}
	if done := s.parse(resp, req, &args.Datacenter, &args.QueryOptions); done {
		return nil, nil
	}

	if err := s.parseEntMeta(req, &args.EnterpriseMeta); err != nil {
		return nil, err
	}

	// Verify we have some DC, or use the default
	args.Node = strings.TrimPrefix(req.URL.Path, "/v1/internal/ui/node/")
	if args.Node == "" {
		resp.WriteHeader(http.StatusBadRequest)
		fmt.Fprint(resp, "Missing node name")
		return nil, nil
	}

	// Make the RPC request
	var out structs.IndexedNodeDump
	defer setMeta(resp, &out.QueryMeta)
RPC:
	if err := s.agent.RPC("Internal.NodeInfo", &args, &out); err != nil {
		// Retry the request allowing stale data if no leader
		if strings.Contains(err.Error(), structs.ErrNoLeader.Error()) && !args.AllowStale {
			args.AllowStale = true
			goto RPC
		}
		return nil, err
	}

	// Return only the first entry
	if len(out.Dump) > 0 {
		info := out.Dump[0]
		if info.Services == nil {
			info.Services = make([]*structs.NodeService, 0)
		}
		if info.Checks == nil {
			info.Checks = make([]*structs.HealthCheck, 0)
		}
		return info, nil
	}

	resp.WriteHeader(http.StatusNotFound)
	return nil, nil
}

// UIServices is used to list the services in a given datacenter. We return a
// ServiceSummary which provides overview information for the service
func (s *HTTPHandlers) UIServices(resp http.ResponseWriter, req *http.Request) (interface{}, error) {
	// Parse arguments
	args := structs.ServiceDumpRequest{}
	if done := s.parse(resp, req, &args.Datacenter, &args.QueryOptions); done {
		return nil, nil
	}

	if err := s.parseEntMeta(req, &args.EnterpriseMeta); err != nil {
		return nil, err
	}

	s.parseFilter(req, &args.Filter)

	// Make the RPC request
	var out structs.IndexedNodesWithGateways
	defer setMeta(resp, &out.QueryMeta)
RPC:
	if err := s.agent.RPC("Internal.ServiceDump", &args, &out); err != nil {
		// Retry the request allowing stale data if no leader
		if strings.Contains(err.Error(), structs.ErrNoLeader.Error()) && !args.AllowStale {
			args.AllowStale = true
			goto RPC
		}
		return nil, err
	}

	// Generate the summary
	// TODO (gateways) (freddy) Have Internal.ServiceDump return ServiceDump instead. Need to add bexpr filtering for type.
<<<<<<< HEAD
	return summarizeServices(out.Nodes.ToServiceDump(), out.Gateways, s.agent.config), nil
=======
	return summarizeServices(out.Nodes.ToServiceDump(), s.agent.config, args.Datacenter), nil
>>>>>>> d2eb27e0
}

// UIGatewayServices is used to query all the nodes for services associated with a gateway along with their gateway config
func (s *HTTPHandlers) UIGatewayServicesNodes(resp http.ResponseWriter, req *http.Request) (interface{}, error) {
	// Parse arguments
	args := structs.ServiceSpecificRequest{}
	if err := s.parseEntMetaNoWildcard(req, &args.EnterpriseMeta); err != nil {
		return nil, err
	}
	if done := s.parse(resp, req, &args.Datacenter, &args.QueryOptions); done {
		return nil, nil
	}

	// Pull out the service name
	args.ServiceName = strings.TrimPrefix(req.URL.Path, "/v1/internal/ui/gateway-services-nodes/")
	if args.ServiceName == "" {
		resp.WriteHeader(http.StatusBadRequest)
		fmt.Fprint(resp, "Missing gateway name")
		return nil, nil
	}

	// Make the RPC request
	var out structs.IndexedServiceDump
	defer setMeta(resp, &out.QueryMeta)
RPC:
	if err := s.agent.RPC("Internal.GatewayServiceDump", &args, &out); err != nil {
		// Retry the request allowing stale data if no leader
		if strings.Contains(err.Error(), structs.ErrNoLeader.Error()) && !args.AllowStale {
			args.AllowStale = true
			goto RPC
		}
		return nil, err
	}

<<<<<<< HEAD
	return summarizeServices(out.Dump, nil, s.agent.config), nil
}

func summarizeServices(dump structs.ServiceDump, gateways structs.GatewayServices, cfg *config.RuntimeConfig) []*ServiceSummary {
=======
	return summarizeServices(out.Dump, s.agent.config, args.Datacenter), nil
}

func summarizeServices(dump structs.ServiceDump, cfg *config.RuntimeConfig, datacenter string) []*ServiceSummary {
>>>>>>> d2eb27e0
	// Collect the summary information
	var services []structs.ServiceName
	summary := make(map[structs.ServiceName]*ServiceSummary)

	linkedGateways := make(map[structs.ServiceName][]structs.ServiceName)
	hasProxy := make(map[structs.ServiceName]bool)

	getService := func(service structs.ServiceName) *ServiceSummary {
		serv, ok := summary[service]
		if !ok {
			serv = &ServiceSummary{
				Name:           service.Name,
				EnterpriseMeta: service.EnterpriseMeta,
				// the other code will increment this unconditionally so we
				// shouldn't initialize it to 1
				InstanceCount: 0,
			}
			summary[service] = serv
			services = append(services, service)
		}
		return serv
	}

	// Collect the list of services linked to each gateway up front
	// THis also allows tracking whether a service name is associated with a gateway
	gsCount := make(map[structs.ServiceName]int)

	for _, gs := range gateways {
		gsCount[gs.Gateway] += 1
		linkedGateways[gs.Service] = append(linkedGateways[gs.Service], gs.Gateway)
	}

	for _, csn := range dump {
		if csn.GatewayService != nil {
			gwsvc := csn.GatewayService
<<<<<<< HEAD
			sum := getService(gwsvc.Service)
			modifySummaryForGatewayService(cfg, sum, gwsvc)
=======
			sum := getService(gwsvc.Service.ToServiceID())
			modifySummaryForGatewayService(cfg, datacenter, sum, gwsvc)
>>>>>>> d2eb27e0
		}

		// Will happen in cases where we only have the GatewayServices mapping
		if csn.Service == nil {
			continue
		}
		sid := structs.NewServiceName(csn.Service.Service, &csn.Service.EnterpriseMeta)
		sum := getService(sid)

		svc := csn.Service
		sum.Nodes = append(sum.Nodes, csn.Node.Node)
		sum.Kind = svc.Kind
		sum.InstanceCount += 1
		if svc.Kind == structs.ServiceKindConnectProxy {
			hasProxy[structs.NewServiceName(svc.Proxy.DestinationServiceName, &svc.EnterpriseMeta)] = true
		}
		for _, tag := range svc.Tags {
			found := false
			for _, existing := range sum.Tags {
				if existing == tag {
					found = true
					break
				}
			}

			if !found {
				sum.Tags = append(sum.Tags, tag)
			}
		}

		// If there is an external source, add it to the list of external
		// sources. We only want to add unique sources so there is extra
		// accounting here with an unexported field to maintain the set
		// of sources.
		if len(svc.Meta) > 0 && svc.Meta[metaExternalSource] != "" {
			source := svc.Meta[metaExternalSource]
			if sum.externalSourceSet == nil {
				sum.externalSourceSet = make(map[string]struct{})
			}
			if _, ok := sum.externalSourceSet[source]; !ok {
				sum.externalSourceSet[source] = struct{}{}
				sum.ExternalSources = append(sum.ExternalSources, source)
			}
		}

		for _, check := range csn.Checks {
			switch check.Status {
			case api.HealthPassing:
				sum.ChecksPassing++
			case api.HealthWarning:
				sum.ChecksWarning++
			case api.HealthCritical:
				sum.ChecksCritical++
			}
		}
	}

	// Return the services in sorted order
	sort.Slice(services, func(i, j int) bool {
		return services[i].LessThan(&services[j])
	})

	output := make([]*ServiceSummary, len(summary))
	for idx, service := range services {
		sum := summary[service]
		if hasProxy[service] {
			sum.ConnectedWithProxy = true
		}

		// Verify that at least one of the gateways linked by config entry has an instance registered in the catalog
		for _, gw := range linkedGateways[service] {
			if s := summary[gw]; s != nil && s.InstanceCount > 0 {
				sum.ConnectedWithGateway = true
			}
		}
		sum.GatewayConfig.AssociatedServiceCount = gsCount[service]

		// Sort the nodes and tags
		sort.Strings(sum.Nodes)
		sort.Strings(sum.Tags)
		output[idx] = sum
	}
	return output
}

func modifySummaryForGatewayService(
	cfg *config.RuntimeConfig,
	datacenter string,
	sum *ServiceSummary,
	gwsvc *structs.GatewayService,
) {
	var dnsAddresses []string
	for _, domain := range []string{cfg.DNSDomain, cfg.DNSAltDomain} {
		// If the domain is empty, do not use it to construct a valid DNS
		// address
		if domain == "" {
			continue
		}
		dnsAddresses = append(dnsAddresses, serviceIngressDNSName(
			gwsvc.Service.Name,
			datacenter,
			domain,
			&gwsvc.Service.EnterpriseMeta,
		))
	}

	for _, addr := range gwsvc.Addresses(dnsAddresses) {
		// check for duplicates, a service will have a ServiceInfo struct for
		// every instance that is registered.
		if _, ok := sum.GatewayConfig.addressesSet[addr]; !ok {
			if sum.GatewayConfig.addressesSet == nil {
				sum.GatewayConfig.addressesSet = make(map[string]struct{})
			}
			sum.GatewayConfig.addressesSet[addr] = struct{}{}
			sum.GatewayConfig.Addresses = append(
				sum.GatewayConfig.Addresses, addr,
			)
		}
	}
}

// GET /v1/internal/ui/gateway-intentions/:gateway
func (s *HTTPHandlers) UIGatewayIntentions(resp http.ResponseWriter, req *http.Request) (interface{}, error) {
	var args structs.IntentionQueryRequest
	if done := s.parse(resp, req, &args.Datacenter, &args.QueryOptions); done {
		return nil, nil
	}

	var entMeta structs.EnterpriseMeta
	if err := s.parseEntMetaNoWildcard(req, &entMeta); err != nil {
		return nil, err
	}

	// Pull out the service name
	name := strings.TrimPrefix(req.URL.Path, "/v1/internal/ui/gateway-intentions/")
	if name == "" {
		resp.WriteHeader(http.StatusBadRequest)
		fmt.Fprint(resp, "Missing gateway name")
		return nil, nil
	}
	args.Match = &structs.IntentionQueryMatch{
		Type: structs.IntentionMatchDestination,
		Entries: []structs.IntentionMatchEntry{
			{
				Namespace: entMeta.NamespaceOrEmpty(),
				Name:      name,
			},
		},
	}

	var reply structs.IndexedIntentions

	defer setMeta(resp, &reply.QueryMeta)
	if err := s.agent.RPC("Internal.GatewayIntentions", args, &reply); err != nil {
		return nil, err
	}

	return reply.Intentions, nil
}<|MERGE_RESOLUTION|>--- conflicted
+++ resolved
@@ -165,11 +165,7 @@
 
 	// Generate the summary
 	// TODO (gateways) (freddy) Have Internal.ServiceDump return ServiceDump instead. Need to add bexpr filtering for type.
-<<<<<<< HEAD
-	return summarizeServices(out.Nodes.ToServiceDump(), out.Gateways, s.agent.config), nil
-=======
-	return summarizeServices(out.Nodes.ToServiceDump(), s.agent.config, args.Datacenter), nil
->>>>>>> d2eb27e0
+	return summarizeServices(out.Nodes.ToServiceDump(), out.Gateways, s.agent.config, args.Datacenter), nil
 }
 
 // UIGatewayServices is used to query all the nodes for services associated with a gateway along with their gateway config
@@ -204,17 +200,11 @@
 		return nil, err
 	}
 
-<<<<<<< HEAD
-	return summarizeServices(out.Dump, nil, s.agent.config), nil
-}
-
-func summarizeServices(dump structs.ServiceDump, gateways structs.GatewayServices, cfg *config.RuntimeConfig) []*ServiceSummary {
-=======
-	return summarizeServices(out.Dump, s.agent.config, args.Datacenter), nil
-}
-
-func summarizeServices(dump structs.ServiceDump, cfg *config.RuntimeConfig, datacenter string) []*ServiceSummary {
->>>>>>> d2eb27e0
+	return summarizeServices(out.Dump, nil, s.agent.config, args.Datacenter), nil
+}
+
+// TODO (freddy): Refactor to split up for the two use cases
+func summarizeServices(dump structs.ServiceDump, gateways structs.GatewayServices, cfg *config.RuntimeConfig, dc string) []*ServiceSummary {
 	// Collect the summary information
 	var services []structs.ServiceName
 	summary := make(map[structs.ServiceName]*ServiceSummary)
@@ -250,13 +240,8 @@
 	for _, csn := range dump {
 		if csn.GatewayService != nil {
 			gwsvc := csn.GatewayService
-<<<<<<< HEAD
 			sum := getService(gwsvc.Service)
-			modifySummaryForGatewayService(cfg, sum, gwsvc)
-=======
-			sum := getService(gwsvc.Service.ToServiceID())
-			modifySummaryForGatewayService(cfg, datacenter, sum, gwsvc)
->>>>>>> d2eb27e0
+			modifySummaryForGatewayService(cfg, dc, sum, gwsvc)
 		}
 
 		// Will happen in cases where we only have the GatewayServices mapping
